--- conflicted
+++ resolved
@@ -28,7 +28,7 @@
         self.slope = 1.5   # 30 degree aperture
         # Initialize Motion Model object
         # [alpha1 alpha2 alpha3 alpha4 alpha5 alpha6]
-        motion_noise = np.array([0.1, 0.1, 0.1, 0.1, 0.2, 0.2])*0.1
+        motion_noise = np.array([0.1, 0.1, 0.1, 0.1, 0.2, 0.2])*0.7
         self.motion_model = MotionModel(motion_noise)
         # Initialize Measurement Model object
         Q = np.array([[0.005, 0.0],[0.0, 0.005]])
@@ -39,11 +39,7 @@
         self.odom_y = initial_pose[1]
         self.odom_theta = initial_pose[2]
         # Array of N particles
-<<<<<<< HEAD
         self.N_particles = 100
-=======
-        self.N_particles = 500
->>>>>>> 847fd66a
         # Initial position
         initial_variance = np.array([0,0,0])
         # Create particles
