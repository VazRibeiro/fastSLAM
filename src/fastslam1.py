--- conflicted
+++ resolved
@@ -28,11 +28,7 @@
         self.slope = 1.5   # 30 degree aperture
         # Initialize Motion Model object
         # [alpha1 alpha2 alpha3 alpha4 alpha5 alpha6]
-<<<<<<< HEAD
-        motion_noise = np.array([0.05, 0.05, 0.05, 0.05, 0.07, 0.07])
-=======
         motion_noise = np.array([0.1, 0.2, 0.1, 0.2, 0.2, 0.2])*0.7
->>>>>>> cdea4baa
         self.motion_model = MotionModel(motion_noise)
         # Initialize Measurement Model object
         Q = np.array([[0.05, 0.0],[0.0, 0.05]])
